--- conflicted
+++ resolved
@@ -544,119 +544,197 @@
         <div className="rounded-2xl border border-red-200 bg-red-50 px-4 py-3 text-sm text-red-600">{error}</div>
       ) : null}
 
-      {/* 顶部横向排列：直播分析卡片 和 风格画像与氛围 */}
-      <div className="grid gap-6 xl:grid-cols-2 lg:grid-cols-2 md:grid-cols-1">
-        {/* 直播分析卡片 */}
-        <div className="timao-card h-[320px] flex flex-col">
-          <div className="flex items-center gap-2 mb-3 flex-shrink-0">
+      <div className="grid gap-6 xl:grid-cols-[1.2fr_1.2fr_0.8fr] lg:grid-cols-[1fr_1fr]">
+        <section className="timao-card h-full flex flex-col">
+          <div className="flex items-center justify-between mb-4">
             <h3 className="text-lg font-semibold text-purple-600 flex items-center gap-2">
-              <span>🧠</span>
-              直播分析卡片
+              <span>📝</span>
+              语音转写流
             </h3>
-            <span className="text-xs timao-support-text">系统默认每 60 秒更新一次</span>
-          </div>
-          {aiEvents.length === 0 ? (
-            <div className="timao-outline-card text-sm timao-support-text flex-1 flex items-center justify-center">{isRunning ? '正在生成直播分析卡片…（开始字幕后约 1 分钟内出现结果）' : '请先在上方开始实时字幕'}
+            <div className="flex items-center gap-3">
+              <span className="timao-status-pill text-xs">{isRunning ? '实时更新中' : '已暂停'}</span>
+              <button
+                className="text-xs timao-support-text hover:text-purple-600"
+                onClick={() => setCollapsed((v) => !v)}
+                title={collapsed ? '展开' : '折叠'}
+              >
+                {collapsed ? '展开 ▾' : '折叠 ▸'}
+              </button>
+            </div>
+          </div>
+          {collapsed ? (
+            <div className="space-y-2">
+              <select
+                id="transcript-select"
+                className="timao-input w-full"
+                value={selectedId ?? (log[0]?.id || '')}
+                onChange={(e) => setSelectedId(e.target.value || null)}
+                aria-label="选择转写记录"
+                title="选择转写记录"
+              >
+                {log.length === 0 ? (
+                  <option value="">暂无转写</option>
+                ) : (
+                  log.map((item) => (
+                    <option key={item.id} value={item.id}>
+                      {new Date(item.timestamp * 1000).toLocaleTimeString()} · {speakerLabelShort(item.speaker)} · {(item.text || '').slice(0, 24)}
+                    </option>
+                  ))
+                )}
+              </select>
+              <div className="rounded-xl bg-white/90 border p-3 text-sm text-slate-700 min-h-[48px]">
+                {(() => {
+                  const found = log.find((x) => x.id === (selectedId ?? log[0]?.id));
+                  return found ? found.text : '暂无转写结果';
+                })()}
+              </div>
             </div>
           ) : (
-            <div className="space-y-3 flex-1 overflow-y-auto pr-2">
-              {aiEvents.map((ev, idx) => {
-                const sentiment = ev?.audience_sentiment
-                  || (ev?.analysis_card && typeof ev.analysis_card === 'object' ? ev.analysis_card.audience_sentiment : null);
-                const sentimentSignals = Array.isArray(sentiment?.signals) ? sentiment.signals : [];
-                const fallbackTopics = Array.isArray(ev?.topic_playlist) ? ev.topic_playlist : [];
-                const hasAny = ev?.summary
-                  || (Array.isArray(ev?.highlight_points) && ev.highlight_points.length)
-                  || (Array.isArray(ev?.risks) && ev.risks.length)
-                  || (Array.isArray(ev?.suggestions) && ev.suggestions.length)
-                  || (Array.isArray(ev?.top_questions) && ev.top_questions.length)
-                  || (sentiment && (sentiment.label || sentimentSignals.length))
-                  || ev?.analysis_focus
-                  || fallbackTopics.length
-                  || ev?.error || ev?.raw;
-                return (
-                  <div key={idx} className="rounded-xl border border-white/60 shadow-sm p-3 bg-white/95 hover:shadow-md transition-shadow">
-                    {ev?.error ? (
-                      <div className="text-xs text-red-600">AI 分析错误：{String(ev.error)}</div>
-                    ) : null}
-                    {ev?.raw && !ev?.summary ? (
-                      <div className="text-xs text-slate-500 whitespace-pre-wrap">{String(ev.raw)}</div>
-                    ) : null}
-                    {ev?.summary ? (
-                      <div className="text-sm text-slate-700 mb-2 whitespace-pre-wrap">{ev.summary}</div>
-                    ) : null}
-                    {ev?.analysis_focus ? (
-                      <div className="text-xs text-purple-600 mb-2">关注点：{ev.analysis_focus}</div>
-                    ) : null}
-                    {Array.isArray(ev?.highlight_points) && ev.highlight_points.length ? (
-                      <>
-                        <div className="text-xs text-slate-500 mb-1">亮点</div>
-                        <ul className="list-disc pl-5 text-xs text-slate-600">
-                          {ev.highlight_points.slice(0, 4).map((x: any, i: number) => (<li key={i}>{String(x)}</li>))}
-                        </ul>
-                      </>
-                    ) : null}
-                    {Array.isArray(ev?.suggestions) && ev.suggestions.length ? (
-                      <>
-                        <div className="text-xs text-slate-500 mt-2 mb-1">建议</div>
-                        <ul className="list-disc pl-5 text-xs text-slate-600">
-                          {ev.suggestions.slice(0, 4).map((x: any, i: number) => (<li key={i}>{String(x)}</li>))}
-                        </ul>
-                      </>
-                    ) : null}
-                    {fallbackTopics.length ? (
-                      <>
-                        <div className="text-xs text-slate-500 mt-2 mb-1">话题灵感</div>
-                        <ul className="list-disc pl-5 text-xs text-slate-600">
-                          {fallbackTopics.slice(0, 4).map((item: any, i: number) => (
-                            <li key={`${item?.category || 'topic'}-${i}`}>
-                              {String(item?.topic || '')}
-                              {item?.category ? (
-                                <span className="ml-2 text-[10px] text-slate-400">#{String(item.category)}</span>
-                              ) : null}
-                            </li>
-                          ))}
-                        </ul>
-                      </>
-                    ) : null}
-                    {sentiment && (sentiment.label || sentimentSignals.length) ? (
-                      <>
-                        <div className="text-xs text-slate-500 mt-2 mb-1">观众情绪</div>
-                        <div className="text-xs text-slate-600">
-                          状态：{sentiment.label || '—'}
-                        </div>
-                        {sentimentSignals.length ? (
-                          <ul className="list-disc pl-5 text-xs text-slate-600 mt-1">
-                            {sentimentSignals.slice(0, 4).map((x: any, i: number) => (<li key={i}>{String(x)}</li>))}
+            <div className="flex-1 flex flex-col">
+            {/* 固定高度，列表支持滚动；与右侧卡片齐平 */}
+            <div className="space-y-3 overflow-y-auto pr-1 flex-1 min-h-[1500px] max-h-[1500px]">
+              {log.length === 0 ? (
+                <div className="timao-outline-card text-sm timao-support-text text-center">
+                  暂无转写结果。{isRunning ? '等待识别...' : '点击开始转写以开启实时字幕。'}
+                </div>
+              ) : (
+                log.map((item) => (
+                  <div key={item.id} className="flex-shrink -0 h-fit rounded-2xl border border-white/60 shadow-md p-4 bg-white/95">
+                      <div className="flex items-center justify-between text-xs text-slate-400 mb-2">
+                        <span>{new Date(item.timestamp * 1000).toLocaleTimeString()}</span>
+                        {renderSpeakerBadge(item.speaker)}
+                      </div>
+                      {(() => {
+                        const debugText = formatSpeakerDebug(item.speakerDebug);
+                        return debugText
+                          ? (
+                            <div className="text-[10px] text-slate-400 mb-1">
+                              {debugText}
+                            </div>
+                          )
+                          : null;
+                      })()}
+                      <div className="text-slate-600 text-sm leading-relaxed">{item.text}</div>
+                    </div>
+                ))
+              )}
+            </div>
+            </div>
+          )}
+        </section>
+
+        <section className="flex flex-col gap-4">
+          {/* AI 分析卡片：固定 60 秒窗口自动刷新 */}
+          <div className="timao-card">
+            <div className="flex items-center gap-2 mb-3">
+              <h3 className="text-lg font-semibold text-purple-600 flex items-center gap-2">
+                <span>🧠</span>
+                直播分析卡片
+              </h3>
+              <span className="text-xs timao-support-text">系统默认每 60 秒更新一次</span>
+            </div>
+            {aiEvents.length === 0 ? (
+              <div className="timao-outline-card text-sm timao-support-text">{isRunning ? '正在生成直播分析卡片…（开始字幕后约 1 分钟内出现结果）' : '请先在上方开始实时字幕'}
+              </div>
+            ) : (
+              <div className="space-y-3 max-h-[260px] overflow-y-auto pr-1">
+                {aiEvents.map((ev, idx) => {
+                  const sentiment = ev?.audience_sentiment
+                    || (ev?.analysis_card && typeof ev.analysis_card === 'object' ? ev.analysis_card.audience_sentiment : null);
+                  const sentimentSignals = Array.isArray(sentiment?.signals) ? sentiment.signals : [];
+                  const fallbackTopics = Array.isArray(ev?.topic_playlist) ? ev.topic_playlist : [];
+                  const hasAny = ev?.summary
+                    || (Array.isArray(ev?.highlight_points) && ev.highlight_points.length)
+                    || (Array.isArray(ev?.risks) && ev.risks.length)
+                    || (Array.isArray(ev?.suggestions) && ev.suggestions.length)
+                    || (Array.isArray(ev?.top_questions) && ev.top_questions.length)
+                    || (sentiment && (sentiment.label || sentimentSignals.length))
+                    || ev?.analysis_focus
+                    || fallbackTopics.length
+                    || ev?.error || ev?.raw;
+                  return (
+                    <div key={idx} className="rounded-2xl border border-white/60 shadow-md p-3 bg-white/95">
+                      {ev?.error ? (
+                        <div className="text-xs text-red-600">AI 分析错误：{String(ev.error)}</div>
+                      ) : null}
+                      {ev?.raw && !ev?.summary ? (
+                        <div className="text-xs text-slate-500 whitespace-pre-wrap">{String(ev.raw)}</div>
+                      ) : null}
+                      {ev?.summary ? (
+                        <div className="text-sm text-slate-700 mb-2 whitespace-pre-wrap">{ev.summary}</div>
+                      ) : null}
+                      {ev?.analysis_focus ? (
+                        <div className="text-xs text-purple-600 mb-2">关注点：{ev.analysis_focus}</div>
+                      ) : null}
+                      {Array.isArray(ev?.highlight_points) && ev.highlight_points.length ? (
+                        <>
+                          <div className="text-xs text-slate-500 mb-1">亮点</div>
+                          <ul className="list-disc pl-5 text-xs text-slate-600">
+                            {ev.highlight_points.slice(0, 4).map((x: any, i: number) => (<li key={i}>{String(x)}</li>))}
                           </ul>
-                        ) : null}
-                      </>
-                    ) : null}
-                    {Array.isArray(ev?.risks) && ev.risks.length ? (
-                      <>
-                        <div className="text-xs text-slate-500 mt-2 mb-1">风险</div>
-                        <ul className="list-disc pl-5 text-xs text-slate-600">
-                          {ev.risks.slice(0, 4).map((x: any, i: number) => (<li key={i}>{String(x)}</li>))}
-                        </ul>
-                      </>
-                    ) : null}
-                    {Array.isArray(ev?.top_questions) && ev.top_questions.length ? (
-                      <>
-                        <div className="text-xs text-slate-500 mt-2 mb-1">高频问题</div>
-                        <ul className="list-disc pl-5 text-xs text-slate-600">
-                          {ev.top_questions.slice(0, 4).map((x: any, i: number) => (<li key={i}>{String(x)}</li>))}
-                        </ul>
-                      </>
-                    ) : null}
-                    {!hasAny ? (
-                      <div className="text-xs text-slate-400">暂无可显示内容</div>
-                    ) : null}
-                  </div>
-                );
-              })}
-            </div>
-          )}
-        </div>
+                        </>
+                      ) : null}
+                      {Array.isArray(ev?.suggestions) && ev.suggestions.length ? (
+                        <>
+                          <div className="text-xs text-slate-500 mt-2 mb-1">建议</div>
+                          <ul className="list-disc pl-5 text-xs text-slate-600">
+                            {ev.suggestions.slice(0, 4).map((x: any, i: number) => (<li key={i}>{String(x)}</li>))}
+                          </ul>
+                        </>
+                      ) : null}
+                      {fallbackTopics.length ? (
+                        <>
+                          <div className="text-xs text-slate-500 mt-2 mb-1">话题灵感</div>
+                          <ul className="list-disc pl-5 text-xs text-slate-600">
+                            {fallbackTopics.slice(0, 4).map((item: any, i: number) => (
+                              <li key={`${item?.category || 'topic'}-${i}`}>
+                                {String(item?.topic || '')}
+                                {item?.category ? (
+                                  <span className="ml-2 text-[10px] text-slate-400">#{String(item.category)}</span>
+                                ) : null}
+                              </li>
+                            ))}
+                          </ul>
+                        </>
+                      ) : null}
+                      {sentiment && (sentiment.label || sentimentSignals.length) ? (
+                        <>
+                          <div className="text-xs text-slate-500 mt-2 mb-1">观众情绪</div>
+                          <div className="text-xs text-slate-600">
+                            状态：{sentiment.label || '—'}
+                          </div>
+                          {sentimentSignals.length ? (
+                            <ul className="list-disc pl-5 text-xs text-slate-600 mt-1">
+                              {sentimentSignals.slice(0, 4).map((x: any, i: number) => (<li key={i}>{String(x)}</li>))}
+                            </ul>
+                          ) : null}
+                        </>
+                      ) : null}
+                      {Array.isArray(ev?.risks) && ev.risks.length ? (
+                        <>
+                          <div className="text-xs text-slate-500 mt-2 mb-1">风险</div>
+                          <ul className="list-disc pl-5 text-xs text-slate-600">
+                            {ev.risks.slice(0, 4).map((x: any, i: number) => (<li key={i}>{String(x)}</li>))}
+                          </ul>
+                        </>
+                      ) : null}
+                      {Array.isArray(ev?.top_questions) && ev.top_questions.length ? (
+                        <>
+                          <div className="text-xs text-slate-500 mt-2 mb-1">高频问题</div>
+                          <ul className="list-disc pl-5 text-xs text-slate-600">
+                            {ev.top_questions.slice(0, 4).map((x: any, i: number) => (<li key={i}>{String(x)}</li>))}
+                          </ul>
+                        </>
+                      ) : null}
+                      {!hasAny ? (
+                        <div className="text-xs text-slate-400">暂无可显示内容</div>
+                      ) : null}
+                    </div>
+                  );
+                })}
+              </div>
+            )}
+          </div>
 
         {/* 风格画像与氛围 */}
         <div className="timao-card h-[320px] flex flex-col">
@@ -743,15 +821,9 @@
               </div>
             </div>
           ) : (
-<<<<<<< HEAD
-            <div className="flex-1 flex flex-col">
-            {/* 固定高度，列表支持滚动；与右侧卡片齐平 */}
-            <div className="space-y-3 overflow-y-auto pr-1 flex-1 min-h-[1350px] max-h-[1350px]">
-=======
             <div className="flex-1 flex flex-col overflow-hidden">
             {/* 内容区域，支持滚动 */}
             <div className="space-y-3 overflow-y-auto pr-2 flex-1">
->>>>>>> 7edbe277
               {log.length === 0 ? (
                 <div className="timao-outline-card text-sm timao-support-text text-center">
                   暂无转写结果。{isRunning ? '等待识别...' : '点击开始转写以开启实时字幕。'}
