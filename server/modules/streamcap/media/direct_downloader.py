import asyncio
import os
import time
from typing import Optional

import httpx
import logging

<<<<<<< HEAD
# 使用标准 logging
logger = logging.getLogger(__name__)
=======
from ..logger import logger
>>>>>>> 22499243


class DirectStreamDownloader:
    """
    Directly download the live stream using HTTP requests, used to handle FLV streams that ffmpeg cannot handle normally
    """

    def __init__(self,
                 record_url: str,
                 save_path: str,
                 headers: Optional[dict[str, str]] = None,
                 proxy: Optional[str] = None,
                 chunk_size: int = 1024 * 16):  # 16KB chunks
        self.record_url = record_url
        self.save_path = save_path
        self.headers = headers or {}
        self.proxy = proxy or None
        self.chunk_size = chunk_size
        self.stop_event = asyncio.Event()
        self.process = None
        self.download_task = None
        self.total_bytes = 0
        self.start_time = None

    async def start_download(self) -> bool:
        self.start_time = time.time()
        self.download_task = asyncio.create_task(self._download_stream())
        return True

    async def stop_download(self) -> None:
        if not self.stop_event.is_set():
            self.stop_event.set()
            if self.download_task:
                try:
                    await asyncio.wait_for(self.download_task, timeout=10.0)
                except asyncio.TimeoutError:
                    logger.warning(f"Download Timeout: {self.record_url}")
                except Exception as e:
                    logger.error(f"Download Error: {e}")

    async def _download_stream(self) -> None:
        try:
            os.makedirs(os.path.dirname(self.save_path), exist_ok=True)
            # Prepare default headers for Douyin/CDN compatibility
            default_headers = dict(self.headers)
            if "douyin" in (self.record_url or ""):
                default_headers.setdefault(
                    "User-Agent",
                    "Mozilla/5.0 (Windows NT 10.0; Win64; x64) AppleWebKit/537.36 (KHTML, like Gecko) Chrome/127 Safari/537.36",
                )
                default_headers.setdefault("Referer", "https://live.douyin.com/")
                if ".m3u8" in self.record_url:
                    default_headers.setdefault("Accept", "application/vnd.apple.mpegurl")

            async with httpx.AsyncClient(headers=default_headers, proxy=self.proxy, timeout=None, follow_redirects=True) as client:
                async with client.stream("GET", self.record_url) as response:
                    if response.status_code != 200:
                        logger.error(f"Request Stream Failed, Status Code: {response.status_code}")
                        return

                    with open(self.save_path, 'wb') as f:
                        async for chunk in response.aiter_bytes(self.chunk_size):
                            if self.stop_event.is_set():
                                break

                            f.write(chunk)
                            self.total_bytes += len(chunk)

                            # Please don't remove this comment code
                            # elapsed = time.time() - self.start_time
                            # if int(elapsed) % 10 == 0:
                            #     mb_downloaded = self.total_bytes / (1024 * 1024)
                            #     mb_per_sec = mb_downloaded / elapsed if elapsed > 0 else 0
                            #     logger.info(f"Downloaded {mb_downloaded:.2f} MB, Speed: {mb_per_sec:.2f} MB/s")

            logger.success(f"Download Completed: {self.save_path}")

        except asyncio.CancelledError:
            logger.info(f"Download Task Canceled: {self.record_url}")
        except Exception as e:
            logger.error(f"Download Error: {e}")<|MERGE_RESOLUTION|>--- conflicted
+++ resolved
@@ -6,12 +6,8 @@
 import httpx
 import logging
 
-<<<<<<< HEAD
 # 使用标准 logging
 logger = logging.getLogger(__name__)
-=======
-from ..logger import logger
->>>>>>> 22499243
 
 
 class DirectStreamDownloader:
@@ -87,7 +83,7 @@
                             #     mb_per_sec = mb_downloaded / elapsed if elapsed > 0 else 0
                             #     logger.info(f"Downloaded {mb_downloaded:.2f} MB, Speed: {mb_per_sec:.2f} MB/s")
 
-            logger.success(f"Download Completed: {self.save_path}")
+            logger.info(f"Download Completed: {self.save_path}")
 
         except asyncio.CancelledError:
             logger.info(f"Download Task Canceled: {self.record_url}")
